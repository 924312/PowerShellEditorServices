--- conflicted
+++ resolved
@@ -1,10 +1,6 @@
 <Project>
   <PropertyGroup>
-<<<<<<< HEAD
-    <VersionPrefix>2.5.3</VersionPrefix>
-=======
     <VersionPrefix>3.0.3</VersionPrefix>
->>>>>>> 28bb5d28
     <VersionSuffix></VersionSuffix>
     <Company>Microsoft</Company>
     <Copyright>© Microsoft Corporation.</Copyright>
